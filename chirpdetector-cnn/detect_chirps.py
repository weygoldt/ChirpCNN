#!/usr/bin/env python3

import argparse
import pathlib
import time

import matplotlib.pyplot as plt
import numpy as np
import torch
import torch.nn.functional as F
from IPython import embed
<<<<<<< HEAD
from scipy.interpolate import interp1d

from models.modelhandling import ChirpNet, load_model, check_device
=======
from models.modelhandling import ChirpNet, load_model
from scipy.interpolate import interp1d
>>>>>>> e50e017d
from utils.datahandling import (
    cluster_peaks,
    find_on_time,
    merge_duplicates,
    norm_tensor,
    resize_tensor_image,
)
from utils.filehandling import ConfLoader, DataSubset, load_data
from utils.filters import bandpass_filter
from utils.logger import make_logger
from utils.plotstyle import PlotStyle
from utils.spectrogram import (
    decibel,
    freqres_to_nfft,
    overlap_to_hoplen,
    sint,
    specshow,
    spectrogram,
)

logger = make_logger(__name__)
conf = ConfLoader("config.yml")
device = check_device()
model = ChirpNet
ps = PlotStyle()


def group_close_chirps(chirps, time_tolerance=0.02):
    """
    Group close chirps into one chirp
    """
    grouped_chirps = []
    group = []
    for i, chirp in enumerate(chirps):
        if i == 0:
            group.append(chirp)
        else:
            if (chirp[0] - group[-1][0]) < time_tolerance:
                group.append(chirp)
            else:
                grouped_chirps.append(group)
                group = [chirp]
    if group:
        grouped_chirps.append(group)

    return grouped_chirps


def select_highest_prob_chirp(grouped_chirps):
    """
    Select the highest probability chirp from each group
    """

    best_chirps = []
    for i, group in enumerate(grouped_chirps):
        if len(group) > 1:
            probs = [chirp[2] for chirp in group]
            highest_prob = np.argmax(probs)
            best_chirps.append(group[highest_prob])
        else:
            best_chirps.append(group[0])
    return best_chirps


def classify(model, img):
    with torch.no_grad():
        # img = torch.from_numpy(img).to(device)
        outputs = model(img)
        probs = F.softmax(outputs, dim=1)
        _, preds = torch.max(outputs, dim=1)
    probs = probs.cpu().numpy()[0][0]
    preds = preds.cpu().numpy()[0]
    return probs, preds


def detect_chirps(
    model,
    stride,
    window_size,
    spec,
    spec_freqs,
    spec_times,
    track_freqs,
    track_times,
    track_indices,
    track_idents,
):
    window_starts = np.arange(
        0, len(spec_times) - window_size, stride, dtype=int
    )
    detect_chirps = []
    iter = 0

    for track_id in np.unique(track_idents):
        logger.info(f"Detecting chirps for track {track_id}")
        track = track_freqs[track_idents == track_id]
        time = track_times[track_indices[track_idents == track_id]]

        # check if the track has data in this window
        if time[0] > spec_times[-1]:
            continue

        pred_labels = []
        pred_probs = []
        center_times = []
        center_freqs = []

        for i, window_start in enumerate(window_starts):
            # check again if there is data in this window
            if time[0] > spec_times[window_start + window_size]:
                continue

            # time axis indices
            min_time_index = window_start
            max_time_index = window_start + window_size
            center_time_index = int(window_start + window_size / 2)
            center_time = spec_times[center_time_index]

            # frequency axis indices
            window_center_track = find_on_time(time, center_time, True)
            if window_center_track is np.nan:
                print(np.min(time), np.max(time), center_time)
                window_center_track = find_on_time(time, center_time, False)

            window_center_freq = track[window_center_track]
            min_freq = window_center_freq + conf.freq_pad[0]
            max_freq = window_center_freq + conf.freq_pad[1]
            min_freq_idx = find_on_time(spec_freqs, min_freq)
            max_freq_idx = find_on_time(spec_freqs, max_freq)

            # get window area
            # spec is still a tensor
            snippet = spec[
                min_freq_idx:max_freq_idx, min_time_index:max_time_index
            ]

            # normalize snippet
            # still a tensor
            snippet = norm_tensor(snippet)

            # rezise to square as tensor
            snippet = resize_tensor_image(snippet, conf.img_size_px)

            # convert to float32 because the model expects that
            snippet = snippet.to(torch.float32)

            # predict the label and probability of the snippet
            prob, label = classify(model, snippet)
            # print(prob)

            # if label == 0:
            # fig, ax = plt.subplots()
            # ax.imshow(snippet[0][0].cpu().numpy(), origin="lower")
            # ax.text(0.5, 0.5, f"{prob:.2f}", color="white", fontsize=20)
            # plt.savefig(f"../test/chirp_{iter}.png")
            # plt.cla()
            # plt.clf()
            # plt.close("all")
            # plt.close(fig)

            # save the predictions and the center time and frequency
            pred_labels.append(label)
            pred_probs.append(prob)
            center_times.append(center_time)
            center_freqs.append(window_center_freq)
            iter += 1

        # convert to numpy arrays
        pred_labels = np.asarray(pred_labels)
        pred_probs = np.asarray(pred_probs)
        center_times = np.asarray(center_times)
        center_freqs = np.asarray(center_freqs)

        # get chirp clusters from the predictions
        cluster_indices = cluster_peaks(pred_probs, 0.5)

        # compute the weighted average of the center times and frequencies
        # This is the first chirp sorting step!
        weighted_times = []
        weighted_freqs = []
        max_probs = []
        for cluster in cluster_indices:
            probs = pred_probs[cluster]
            times = center_times[cluster]
            freqs = center_freqs[cluster]
            weighted_freqs.append(np.average(freqs, weights=probs))
            weighted_times.append(np.average(times, weights=probs))
            max_probs.append(np.max(probs))

        # convert to numpy arrays
        weighted_times = np.asarray(weighted_times)
        weighted_freqs = np.asarray(weighted_freqs)
        max_probs = np.asarray(max_probs)
        chirp_id = np.repeat(track_id, len(weighted_times))

        logger.info("Checking if chirps have amplitude troughs...")

        logger.info(f"Found {len(weighted_times)} chirps")

        # put into touples for comparison across tracks
        current_chirps = list(
            zip(weighted_times, weighted_freqs, max_probs, chirp_id)
        )

        # append to the list of chirps
        detect_chirps.extend(current_chirps)

    logger.info("Sorting chirps...")

    # sort the chirps by time
    detected_chirps = np.asarray(detect_chirps)

    # if there are no chirps, return an empty list
    if len(detect_chirps) == 0:
        return []

    detected_chirps = detected_chirps[detected_chirps[:, 0].argsort()]

    # now group all chirps that are close in time and frequency
    # the grouped chirps are simply many sublists containing multiple chirp
    # touples that are close in time
    grouped_chirps = group_close_chirps(detected_chirps, conf.min_chirp_dt)

    # Second chirp sorting step!
    # now find the best chirp in each group and return it
    # this means that no to chirps can occur simultaneously
    # in a conf.min_chirp_dt time window!
    chirps = select_highest_prob_chirp(grouped_chirps)

    logger.info(f"{len(chirps)} survived the sorting process")

    return chirps


class Detector:
    def __init__(self, modelpath, dataset):
        logger.info("Initializing detector...")

        # how many seconds of signal to process at a time
        self.buffersize = conf.buffersize

        # sampling rate of the raw signal
        self.samplingrate = conf.samplerate

        # how many electrodes were used
        self.n_electrodes = conf.num_electrodes

        # how many samples to shift the spectrogram window
        self.chunksize = conf.samplerate * conf.buffersize

        # frequency resolution of the spectrogram in nfft
        self.nfft = freqres_to_nfft(conf.frequency_resolution, conf.samplerate)

        # to what fraction the fft windows should overlap in indices
        self.hop_len = overlap_to_hoplen(conf.overlap_fraction, self.nfft)

        # how much overlap between individual spectrogram windows
        # to compensate for edge effects
        self.spectrogram_overlap = conf.spectrogram_overlap * conf.samplerate

        # load the dataset
        self.data = dataset

        # create parameters for the detector
        spec_samplerate = conf.samplerate / self.hop_len
        window_size = int(conf.time_pad * 2 * spec_samplerate)
        if window_size % 2 == 0:
            window_size += 1
        stride = int(conf.stride * spec_samplerate)
        if stride % 2 == 0:
            stride += 1
        self.passband = (
            np.min(self.data.track_freqs) - 100,
            np.max(self.data.track_freqs) + 100,
        )

        self.detection_parameters = {
            "model": load_model(modelpath, model),
            "stride": stride,
            "window_size": window_size,
        }

    def detect(self):
        # number of chunks needed to process the whole dataset
        n_chunks = np.ceil(self.data.raw.shape[0] / self.chunksize).astype(int)

        chirps = []
        for i in range(n_chunks):
            logger.info(f"Processing chunk {i + 1} of {n_chunks}...")

            # get start and stop indices for the current chunk
            # including some overlap to compensate for edge effects
            # this diffrers for the first and last chunk

            if i == 0:
                idx1 = sint(i * self.chunksize)
                idx2 = sint((i + 1) * self.chunksize + self.spectrogram_overlap)
            elif i == n_chunks - 1:
                idx1 = sint(i * self.chunksize - self.spectrogram_overlap)
                idx2 = sint((i + 1) * self.chunksize)
            else:
                idx1 = sint(i * self.chunksize - self.spectrogram_overlap)
                idx2 = sint((i + 1) * self.chunksize + self.spectrogram_overlap)

            # check if start of the chunk is before the end of the data
            last_chunk_time = idx1 / self.samplingrate
            first_track_time = self.data.track_times[0]

            # compute the time of the spectrogram
            spec_times = (
                np.arange(idx1, idx2 + 1, self.hop_len) / self.samplingrate
            )
            spec_freqs = (
                np.arange(0, self.nfft / 2 + 1) * self.samplingrate / self.nfft
            )

            if last_chunk_time < first_track_time:
                continue

            chunk = DataSubset(self.data, idx1, idx2)

            # compute the spectrogram for all electrodes
            for el in range(self.n_electrodes):
                sig = chunk.raw[:, el]
                # sig = bandpass_filter(
                #     chunk.raw[:, el], self.samplingrate, *self.passband
                # )
                chunk_spec, _, _ = spectrogram(
                    sig.copy(),
                    self.samplingrate,
                    nfft=self.nfft,
                    hop_length=self.hop_len,
                )

                # sum spectrogram over all electrodes
                # the spec is a tensor
                if el == 0:
                    spec = chunk_spec
                else:
                    spec += chunk_spec

            # normalize spectrogram by the number of electrodes
            # the spec is still a tensor
            spec /= self.n_electrodes

            # convert the spectrogram to dB
            # .. still a tensor
            spec = decibel(spec)

            # make a detection data dict
            # the spec is still a tensor!
            detection_data = {
                "spec": spec,
                "spec_freqs": spec_freqs,
                "spec_times": spec_times,
                "track_freqs": chunk.track_freqs,
                "track_times": chunk.track_times,
                "track_idents": chunk.track_idents,
                "track_indices": chunk.track_indices,
            }

            # detect the chirps for the current chunk
            chunk_chirps = detect_chirps(
                **detection_data, **self.detection_parameters
            )

            # add the detected chirps to the list of all chirps
            chirps.extend(chunk_chirps)

            # plot
            if len(chunk_chirps) > 0:
                fig, ax = plt.subplots(1, 1, figsize=(10, 5))
                specshow(
                    spec.cpu().numpy(),
                    spec_times,
                    spec_freqs,
                    ax,
                    aspect="auto",
                    origin="lower",
                )
                for chirp in chunk_chirps:
                    ax.scatter(
                        chirp[0],
                        chirp[1],
                        facecolors="white",
                        edgecolors="black",
                        s=30,
                    )
                    ax.text(
                        chirp[0] + 0.1,
                        chirp[1] + 30,
                        np.round(chirp[2], 2),
                        fontsize=10,
                        color="white",
                    )
                ax.set_ylim(400, 1200)
                plt.savefig(f"{conf.testing_data_path}/chirp_detection_{i}.png")
                plt.cla()
                plt.clf()
                plt.close("all")
                plt.close(fig)

            del detection_data
            del spec

        # reformat the detected chirps
        chirps = np.array(chirps)
        chirp_times = chirps[:, 0]
        chirp_ids = chirps[:, -1]

        # now iterate through the chirps of each track
        # and remove the duplicates
        new_chirps = []
        new_ids = []
        for track_id in np.unique(chirp_ids):
            track_chirps = chirp_times[chirp_ids == track_id]
            if len(track_chirps) == 0:
                continue

            track_chirps = np.sort(track_chirps)

            track_chirps = merge_duplicates(track_chirps, conf.min_chirp_dt / 2)
            new_chirps.extend(track_chirps)
            new_ids.extend([track_id] * len(track_chirps))

        # now we have a list of chirp times and a list of track ids
        # that are ready to save
        chirp_times = np.array(new_chirps)
        chirp_ids = np.array(new_ids)

        return chirp_times, chirp_ids


def interface():
    parser = argparse.ArgumentParser(
        description="Detects chirps on spectrograms."
    )
    parser.add_argument(
        "--path",
        "-p",
        type=str,
        default=conf.testing_data_path,
        help="Path to the dataset to use for detection",
    )
    args = parser.parse_args()
    return args


def main():
    args = interface()
    datapath = pathlib.Path(args.path)
    data = load_data(datapath)
    modelpath = conf.save_dir

    # for trial of code
    # start = (3 * 60 * 60 + 6 * 60 + 20) * conf.samplerate
    # stop = start + 600 * conf.samplerate
    # data = DataSubset(data, start, stop)
    # data.track_times -= data.track_times[0]

    # interpolate the track data
    track_freqs = []
    track_idents = []
    track_indices = []
    new_times = np.arange(
        data.track_times[0], data.track_times[-1], conf.stride
    )
    index_helper = np.arange(len(new_times))
    ids = np.unique(data.track_idents[~np.isnan(data.track_idents)])
    for track_id in ids:
        start_time = data.track_times[
            data.track_indices[data.track_idents == track_id][0]
        ]
        stop_time = data.track_times[
            data.track_indices[data.track_idents == track_id][-1]
        ]
        times_full = new_times[
            (new_times >= start_time) & (new_times <= stop_time)
        ]
        times_sampled = data.track_times[
            data.track_indices[data.track_idents == track_id]
        ]
        freqs_sampled = data.track_freqs[data.track_idents == track_id]
        f = interp1d(times_sampled, freqs_sampled, kind="cubic")
        freqs_interp = f(times_full)

        index_interp = index_helper[
            (new_times >= start_time) & (new_times <= stop_time)
        ]
        ident_interp = np.ones(len(freqs_interp)) * track_id

        track_idents.append(ident_interp)
        track_indices.append(index_interp)
        track_freqs.append(freqs_interp)

    track_idents = np.concatenate(track_idents)
    track_freqs = np.concatenate(track_freqs)
    track_indices = np.concatenate(track_indices)

    data.track_idents = track_idents
    data.track_indices = track_indices
    data.track_freqs = track_freqs
    data.track_times = new_times

    det = Detector(modelpath, data)
    chirp_times, chirp_ids = det.detect()

    logger.info(f"Detected {len(chirp_times)} chirps for {len(ids)} fish.")
    logger.info(f"Saving detected chirps to {datapath}...")
    np.save(datapath / "chirp_times.npy", chirp_times)
    np.save(datapath / "chirp_ids.npy", chirp_ids)


if __name__ == "__main__":
    t0 = time.time()
    main()
    t1 = time.time()
    print(f"Time elapsed: {t1 - t0:.2f} s")<|MERGE_RESOLUTION|>--- conflicted
+++ resolved
@@ -9,14 +9,8 @@
 import torch
 import torch.nn.functional as F
 from IPython import embed
-<<<<<<< HEAD
+from models.modelhandling import ChirpNet, load_model, check_device
 from scipy.interpolate import interp1d
-
-from models.modelhandling import ChirpNet, load_model, check_device
-=======
-from models.modelhandling import ChirpNet, load_model
-from scipy.interpolate import interp1d
->>>>>>> e50e017d
 from utils.datahandling import (
     cluster_peaks,
     find_on_time,
