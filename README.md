# ChirpNet - A chirp detection algorithm built on top of a convolutional neural network

The previous [chirp detection algorithm](https://github.com/weygoldt/chirpdetector) was based entirely on manual extraction of multiple features across time and space, where anomalies on a all features at the same time were chirps. **This** approach uses the sum spectrogram across all electrodes on an electrode grid to detect chirps from the spectrogram images. The core of this algoritm is a simple convolutional neural network that is trained to discriminate chirps using a simulated dataset. The detected chirps are then sorted on both the time and frequency dimension according to the models chirp probability.

## What are chirps?

Chirps are brief (20-200 ms) upward-excursions of the frequency of the electrid organ discharge (EOD) of many wave-type electric fish. The example below shows a simulation of the EODs of multiple fish that each chirp 50 times at random points in time. Every black line is a frequency band of a single fish. Each black tick is the time point a chirp is simulated. The additional frequency bands are harmonics.

![chirps example](assets/chirps_.png)

## How can we **detect** them?

The main problem of chirp detection is, that chirps are too fast to resolve the temporal evolution in frequency, while maintaining a frequency resolution to distinguish individual fish on a spectrogram. A spectrogram of a chirp with sufficient frequency resolution does **not** capture a chirp well. If there is just a single fish in the recording, we could just filter the recording and compute an instantaneous frequency, but once there are multiple fish, the only way to separate them is by spectral analyses.

So the kind of spectrogram we need is a trade-off between the temporal and frequency resolution. We already extracted the bands of the EOD baseline frequency for each fish using a spectrogam with a frequency resolution of 0.5 Hz in the [wavetracker](https://github.com/tillraab/wavetracker) project. Most chirps are invisible on a spectrogram with this resolution. I currently use a frequency resolution of 6 Hz with a window overlap of .99. 

On these spectrograms, we can still see the "ghost" of a chirp: The chirp might not be clearly visible in its temporal evolution, but there is a blurred region where the frequency briefly peaks. But these regions last up to magnitudes longer than a real chirp and come in many shaped and forms, depending on the spectrogram resolution and parameters such as chirp duration, contrast, frequency, etc. The following image contains just a few examples from the current dataset. Each window is fixed to a frequency range of 400 Hz and a time of 240 ms.

![current dataset](assets/dataset_.png)

In this project, I will build a simulated dataset using many chirp parameters and will then try to train a simple convolutional neural network as a binary image classifier to detect these "ghosts" of chirps on spectrogram images.

With the current synthetic dataset (n=15000), I reach a discrimination performance of 98%. But as soon as the frequency traces of chirping fish get close, the current version of the detector falsely assings the same chirp to multiple fish. The plot below illustrated the current state, the first try of detecting on non-artificial data.

![current detector](assets/detection_.png)

The black markers are the points were the detector found a chirp. So what the current implementation solves, is reliable detection (on simulated data) but assignment is still an issue. As seen on the plot, when frequency bands are close to each other, one chirp is often detected on two frequency bands. I might be able so solve with an algorithmic approach, similarly to the non-cnn chirp detector.

**UPDATE:** The chirps that are falsely detected twice for different fish can be sorted by the probability the network computes for each chirp. Simply only accepting the chirp with the highest probability in a given time window (currently 20 ms) completely resolves the issue of duplicates on the current test snippet.

## Issues

- [x] A chirp only lasts for 20-200 ms but the anomaly it introduces on a spectrogram with sufficient frequency resolution lasts up to a second. 
  - Note: Chirps are often further apart than that and the current implementation detects them well even if they are close. This is only results in issues when the *exact* timing of a chirp is important and the chirp rate is high.
- [x] The classifier might be able to detect chirps well, but assigning them to the correct emitter is a seperate problem.
  - Note: Here I could borrow methods from the previous chirp detector, that was good at assignment but not so good with detection.
  - Current solution: If the a multiple chirps are detected simultaneously for multiple fish, discarding all chirps except for the one with the highest class probability is sufficient for now to correctly assing chirps. This of course biases the detector to not beeing able to detect simultaneous chirps. So this is **not fully solved**.
- [x] Understand why detection of real data is completely broken after switching to pytorch gpu accelerated spectrograms. Detection of fake data still works well. There is probably a processing step I either duplicated or left out somewhere. Need to find the time to dig in to this. Before switching, detection worked flawlessly. But had to switch to try out larger datasets.
<<<<<<< HEAD
  - NOTE: Because the pytorch image interpolation function produces different results than opencv.
=======
>>>>>>> 0df560ee

## How it works

The chirp detector is a convolutional neural network that is trained to discriminate chirps from non-chirps. The training dataset is generated by simulating the EODs of multiple fish and then adding chirps to the EODs. The chirps are simulated by adding a frequency modulation to the EODs. The chirp parameters are varied to create a large dataset. The chirp detection algorithm is then trained on this dataset. The trained model is then used to detect chirps on spectrograms of real data. The detection loop on a real dataset is as follows:

1. Extract a 10s window from the raw recording
2. Bandpass filter the signal on all electrodes
3. Compute the spectrogram of the filtered signal on all electrodes
4. Sum the spectrograms for all electrodes and transform to decibel scale
5. Iterate over each frequency track of the spectrogram and extract a 200ms window
6. Feed the window to the CNN which determines if it is a chirp or not and saves its
chirp probability
7. If the loop is finished, group all chirps that are detected within in same 20ms window for each fish seperately. This is usually a single chirp.
8. Group chirps across the fish that appear within a 20ms window. This is usually one chirp beein detected twice. We choose the one with the higher chirp probability computed by the CNN.
9. Append the chirps for the 10s spectrogram window to the list of all chirps for the whole recording.
10. Repeat steps 1-9 for the next 10s window. Save the chirps the dataset when finished.

## How to install 

This project is currently in early development but you can participate! I purposely build this in a way that should make setup easy on any machine. 

1. Clone the repository
```sh
git clone https://github.com/weygoldt/chirpdetector-cnn.git && cd chirpdetector-cnn
```
2. Make a virtual environment by your preferred method and activate, e.g.
```sh
pyenv virtualenv 3.11.2 chirpcnn 
pyenv local chirpcnn
# or with the built in venv
python -m venv chirpcnn
source .chirpcnn/bin/activate
```
3. Install dependencies
Two things need to be installed from git to run the simulations. The rest can 
be installed from the requirements.txt.
```sh
pip install git+https://github.com/janscience/audioio.git
pip install git+https://github.com/janscience/thunderfish.git
pip install -r requirements.txt
```
## How to use

The first thing to do is to open the config file `config.yaml` and check all paths. Both th training and testing datasets will be generated by scripts, just make sure that the paths are where you want them to be and that the directories exist.

This project is currently beeing developed and is not packaged yet. So you will have to run the scripts from the root directory of the project. The following scripts should get you started:

- `make_training_data.py` generates a training dataset based on the parameters in the config file. The config file is well commented and should be self-explanatory.
- `train_model.py` trains a model based on the training dataset and saves the model to the path specified in the config file.
- `detect_chirps.py` detects chirps on a given dataset and saves the results to the path given by a flag. The dataset must be a directory containing the raw recording and the .npy files generated by the [wavetracker](https://github.com/tillraab/wavetracker). To run the detection on a specific dataset, you can supply a path like this: `./detect_chirps.py --path /path/to/dataset`. The results will be saved to the path specified in the config file.

To see what is going on there are two plotting snippets that are commented out in the detection script. You can uncomment them to see the spectrograms and the detected chirps. The first one shows the snippets right before they enter the classifier and the second one shows a summary for each window.

## To do 

- [x] Create a synthetic dataset 
- [x] Build a classifier
- [x] Build a global yaml config for spectrogram & detection parameters
- [x] Add more variation to the dataset
- [x] Retrain and test the classifier
- [ ] Explore how parameters change performance
  - [ ] CNN parameters (training rate, batch size, ...)
  - [ ] Image processing, cropping, ...
  - [ ] Implement image transforms the generalize further 
  - [ ] Look into the ray-tune system for painless hyperparameter optimization
- [x] Add real data to the classifier
- [ ] Retrain and test 
- [x] Implement window-sliding 
  - [x] Sliding windows + detection in RAM
  - [x] Change sliding window to on-the-fly detection to support larger datasets. Currently it does batch detection
  - [x] Understand why sliding window detection performance is much worse than train-test performance
    - NOTE: I just noticed that I added variation to all chirp parameters except for the phase of the EOD in which the chirp is produced. This is currently the most likely explanation.
  - [x] Sliding windows + detection by writing windows to disk for large datasets
    - NOTE: I discarded this idea. Rather, I aim towards on the fly detection. The full spectrogram should be computed beforehand and the detector just loads that.
  - [x] Group chirps that are detected multiple times close to each other. This issue was to be expected with the sliding window approach.
    - NOTE: I did this by using the peaks of the chirp probabilities, which works quite well for now. But it would be more elegant to weigh the timestamps for all single detected chirps by their chirp probablility and compute the mean of that. This is probably more temporally accurate.
  - [ ] Implement a full post-processing pipeline to determine to which fish the chirps belong that are detected simultaneously on fish with close baseline EODfs.
  - [x] Currently I use frequency tracks sampled in the same rate as the original signal. Implement, that I can utilize the frequency tracks form the wavetracker instead.
- [ ] Output validation on real data & simulated grid datasets 
- [ ] In the animation plotting routine, redo the colors and add the real chirps onto the track of the sliding window
- [ ] Add a line plot with the estimated probability to the detector
- [ ] Understand the training loss, etc. Implement a training loss plot that shows how training went. This is absolutely urgent to prevent overfitting!
- [ ] Implement norm. Until now, each snippet is min-max normed before entering the network. This removes information that could be used during detection.
  - [ ] Standardize dataset before feeding it to the network and remove min max norm in data simulation script.
  - [ ] Try batch norming the output of the convolution layers.
- [ ] Get natural values for the chirp contrast. It from the spectrogram inversion experiment, it seems that natural contrasts are much stronger and could show on a spectrogram. This could be useful for the convnet detection.
- [ ] Try drastically increase the batch size, e.g. to 100
- [x] Implement tensor-based detection on gpu instead of numpy.
- [ ] Implement the ability to load much larger spectograms without having to load it into ram
- [x] Implement the creation of large spectrograms on the GPU according to the detection parameters in the config file.
- [x] Buid a universal dataclass that the detector uses to load data. It should load the minimum amount of data necessary to run the detector and it should be able to load NIX datasets and wavetracker datasets. I am not sure how to implement this yet. Maybe built a seperate class for each and then have a factory that returns the correct class depending on the files in the input folder.
- [ ] Understand how I can get the probabilities from the cross entropy loss function directly instead of adding a softmax.
- [ ] Understand why training dataset spec computation fails on GPU. Implement generalized spec function that uses rolling windows automatically if array size becomes too large.
- [ ] Instead of the peak prob use the probs to weight the timestamps and compute the mean of that. This should be more accurate. This should also further alleviate the problem of multiple detections of the same chirp.
- [ ] Move hard coded time tolerance to config and clean and restructure config.
- [ ] Currently noise is a large problem. I already added a bandpass filter around the frequency that is relevant in the recording. I should also compute the amplitude of the tracks in the recording by indexing the spectrogram matrix and threshold according to that value in the current snippet. That will not remove all but at least some noise that is left in the relevant frequency band.
- [ ] Currently the start indices for the detection windows start at the beginning of a spectrogram instead of the track on that spectrogram. So if the track only starts in the middle of the current spectrogram, detection will still run before the track starts. This is bad. Change this so that the start indices are always at the beginning of a track if the track does not start at the beginning of the spectrogram.
- [ ] Add a proper terminal interface that provides the most common actions such as training dataset generation, training and detection.
- [ ] Implement a proper logging system that logs the most important parameters and results to a file.
- [ ] Implement a proper performance metric for the full detector, not just the CNN. 

## Project log 
- 2023/04/21: On-the-fly spectrogram computation and subsequent chirp detection works. No need to compute extremely large spectrograms before hand anymore. Still some work to do with noise being classified as chirps. But works well in clean windows!
- 2023/04/14: Probably solved the issue that the same chirp is detected twice for two fish. I just take group chirps that are less than 20 ms apart and use only the one with the highest probability reported by the model and discard the rest. Even fancier implementations could use things like the dip in the baseline envelope during a chirp to determine to which fish the chirp truly belongs to.
- 2023/04/13: First time all chirps are correctly assigned on the real data snippet. Decraesed frequency resolution of the training dataset and made windows narrower.
- 2023/04/12: First semi-successfull run on a snippet of real data. 
- 2023/04/09: First successfull run of the detector on synthetic data.<|MERGE_RESOLUTION|>--- conflicted
+++ resolved
@@ -36,10 +36,7 @@
   - Note: Here I could borrow methods from the previous chirp detector, that was good at assignment but not so good with detection.
   - Current solution: If the a multiple chirps are detected simultaneously for multiple fish, discarding all chirps except for the one with the highest class probability is sufficient for now to correctly assing chirps. This of course biases the detector to not beeing able to detect simultaneous chirps. So this is **not fully solved**.
 - [x] Understand why detection of real data is completely broken after switching to pytorch gpu accelerated spectrograms. Detection of fake data still works well. There is probably a processing step I either duplicated or left out somewhere. Need to find the time to dig in to this. Before switching, detection worked flawlessly. But had to switch to try out larger datasets.
-<<<<<<< HEAD
   - NOTE: Because the pytorch image interpolation function produces different results than opencv.
-=======
->>>>>>> 0df560ee
 
 ## How it works
 
